{
  "name": "@etherspot/prime-sdk",
<<<<<<< HEAD
  "version": "1.3.6",
=======
  "version": "1.3.9",
>>>>>>> a01b6b47
  "description": "Etherspot Prime (Account Abstraction) SDK",
  "keywords": [
    "ether",
    "ethereum",
    "sdk",
    "layer2",
    "blockchain",
    "account abstraction",
    "4337",
    "etherspot"
  ],
  "license": "MIT",
  "homepage": "https://etherspot.dev",
  "main": "./dist/node.js",
  "browser": {
    "./dist/browser.js": "./dist/browser.js",
    "child_process": false
  },
  "types": "./dist/index.d.ts",
  "scripts": {
    "start": "exit 1",
    "01-get-address": "./node_modules/.bin/ts-node ./examples/01-get-address",
    "02-transfer-funds": "./node_modules/.bin/ts-node ./examples/02-transfer-funds",
    "03-transfer-erc20": "./node_modules/.bin/ts-node ./examples/03-transfer-erc20",
    "05-get-account-balances": "./node_modules/.bin/ts-node ./examples/05-get-account-balances",
    "06-transaction": "./node_modules/.bin/ts-node ./examples/06-transaction",
    "08-nft-list": "./node_modules/.bin/ts-node ./examples/08-nft-list",
    "09-exchange": "./node_modules/.bin/ts-node ./examples/09-exchange",
    "10-advance-routes-lifi": "./node_modules/.bin/ts-node ./examples/10-advance-routes-lifi",
    "11-cross-chain-quotes": "./node_modules/.bin/ts-node ./examples/11-cross-chain-quotes",
    "12-add-guardians": "./node_modules/.bin/ts-node ./examples/12-add-guardians",
    "13-paymaster": "./node_modules/.bin/ts-node ./examples/13-paymaster",
    "14-zeroDev-address": "./node_modules/.bin/ts-node ./examples/14-zeroDev-address",
    "15-simpleAccount-address": "./node_modules/.bin/ts-node ./examples/15-simpleAccount-address",
    "17-token-list": "./node_modules/.bin/ts-node ./examples/17-token-list",
    "18-exchange-rates": "./node_modules/.bin/ts-node ./examples/18-exchange-rates",
    "format": "prettier --write \"{src,test,examples}/**/*.ts\"",
    "lint": "eslint \"{src,test}/**/*.ts\"",
    "lint-fix": "npm run lint -- --fix",
    "prebuild": "rimraf ./dist",
    "build": "npm run compile",
    "compile": "tsc -p ./tsconfig.build.json",
    "compile-watch": "npm run compile -- --watch",
    "init": "ts-node examples/scripts/init.ts",
    "command": "ts-node examples/scripts/commands/index.ts"
  },
  "repository": {
    "type": "git",
    "url": "git+https://github.com/etherspot/etherspot-prime-sdk.git"
  },
  "bugs": {
    "url": "https://github.com/etherspot/etherspot-prime-sdk/issues"
  },
  "dependencies": {
    "@apollo/client": "3.8.6",
    "@lifi/sdk": "2.2.3",
    "@thehubbleproject/bls": "0.5.1",
    "@walletconnect/universal-provider": "2.10.0",
    "apollo-link-ws": "1.0.20",
    "buffer": "^6.0.3",
    "class-transformer": "0.5.1",
    "class-validator": "0.14.0",
    "commander": "10.0.1",
    "cross-fetch": "3.1.5",
    "ethers": "5.7.0",
    "graphql-ws": "5.14.2",
    "prettier": "2.8.8"
  },
  "devDependencies": {
    "@types/node": "18.11.9",
    "@types/prettier": "2.7.3",
    "@typescript-eslint/eslint-plugin": "2.34.0",
    "@typescript-eslint/parser": "2.34.0",
    "dotenv": "16.0.3",
    "eslint": "6.8.0",
    "eslint-config-prettier": "6.11.0",
    "eslint-plugin-import": "2.20.2",
    "npm": "9.6.4",
    "reflect-metadata": "0.1.13",
    "rxjs": "6.6.7",
    "ts-node": "10.9.1",
    "typescript": "4.9.5"
  }
}<|MERGE_RESOLUTION|>--- conflicted
+++ resolved
@@ -1,10 +1,6 @@
 {
   "name": "@etherspot/prime-sdk",
-<<<<<<< HEAD
-  "version": "1.3.6",
-=======
   "version": "1.3.9",
->>>>>>> a01b6b47
   "description": "Etherspot Prime (Account Abstraction) SDK",
   "keywords": [
     "ether",
