{
  "name": "@etherspot/prime-sdk",
<<<<<<< HEAD
  "version": "1.2.9",
=======
  "version": "1.2.10",
>>>>>>> 4a3da3a6
  "description": "Etherspot Prime (Account Abstraction) SDK",
  "keywords": [
    "ether",
    "ethereum",
    "sdk",
    "layer2",
    "blockchain",
    "account abstraction",
    "4337",
    "etherspot"
  ],
  "license": "MIT",
  "homepage": "https://etherspot.dev",
  "main": "./dist/node.js",
  "browser": {
    "./dist/browser.js": "./dist/browser.js",
    "child_process": false
  },
  "types": "./dist/index.d.ts",
  "scripts": {
    "start": "exit 1",
    "01-get-address": "./node_modules/.bin/ts-node ./examples/01-get-address",
    "02-transfer-funds": "./node_modules/.bin/ts-node ./examples/02-transfer-funds",
    "03-transfer-erc20": "./node_modules/.bin/ts-node ./examples/03-transfer-erc20",
    "05-get-account-balances": "./node_modules/.bin/ts-node ./examples/05-get-account-balances",
    "06-transaction": "./node_modules/.bin/ts-node ./examples/06-transaction",
    "08-nft-list": "./node_modules/.bin/ts-node ./examples/08-nft-list",
    "09-exchange": "./node_modules/.bin/ts-node ./examples/09-exchange",
    "10-advance-routes-lifi": "./node_modules/.bin/ts-node ./examples/10-advance-routes-lifi",
    "11-cross-chain-quotes": "./node_modules/.bin/ts-node ./examples/11-cross-chain-quotes",
    "format": "prettier --write \"{src,test,examples}/**/*.ts\"",
    "lint": "eslint \"{src,test}/**/*.ts\"",
    "lint-fix": "npm run lint -- --fix",
    "prebuild": "rimraf ./dist",
    "build": "npm run compile",
    "compile": "tsc -p ./tsconfig.build.json",
    "compile-watch": "npm run compile -- --watch",
    "init": "ts-node examples/scripts/init.ts",
    "command": "ts-node examples/scripts/commands/index.ts"
  },
  "repository": {
    "type": "git",
    "url": "git+https://github.com/etherspot/etherspot-prime-sdk.git"
  },
  "bugs": {
    "url": "https://github.com/etherspot/etherspot-prime-sdk/issues"
  },
  "dependencies": {
    "@apollo/client": "3.4.0",
    "@lifi/sdk": "2.2.3",
    "@nerdwallet/apollo-cache-policies": "1.2.1",
    "@thehubbleproject/bls": "0.5.1",
    "@walletconnect/universal-provider": "2.10.0",
    "apollo-link-ws": "1.0.20",
    "buffer": "^6.0.3",
    "class-transformer": "0.5.1",
    "class-validator": "0.14.0",
    "commander": "10.0.1",
    "cross-fetch": "3.1.5",
    "ethers": "5.7.0",
    "prettier": "2.8.8",
    "reflect-metadata": "0.1.13"
  },
  "devDependencies": {
    "@types/node": "18.11.9",
    "@types/prettier": "2.7.3",
    "@typescript-eslint/eslint-plugin": "2.34.0",
    "@typescript-eslint/parser": "2.34.0",
    "dotenv": "16.0.3",
    "eslint": "6.8.0",
    "eslint-config-prettier": "6.11.0",
    "eslint-plugin-import": "2.20.2",
    "npm": "9.6.4",
    "ts-node": "8.10.2",
    "typescript": "4.5.2"
  }
}<|MERGE_RESOLUTION|>--- conflicted
+++ resolved
@@ -1,10 +1,6 @@
 {
   "name": "@etherspot/prime-sdk",
-<<<<<<< HEAD
-  "version": "1.2.9",
-=======
-  "version": "1.2.10",
->>>>>>> 4a3da3a6
+  "version": "1.2.11",
   "description": "Etherspot Prime (Account Abstraction) SDK",
   "keywords": [
     "ether",
