--- conflicted
+++ resolved
@@ -1,10 +1,6 @@
 {
   "name": "@etherspot/prime-sdk",
-<<<<<<< HEAD
   "version": "1.2.1",
-=======
-  "version": "1.2.0",
->>>>>>> dece48ac
   "description": "Etherspot Prime (Account Abstraction) SDK",
   "keywords": [
     "ether",
