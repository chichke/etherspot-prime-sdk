import { NetworkNames } from './constants';

export interface Network {
  name: NetworkNames;
  chainId: number;
}

export interface NetworkConfig {
  chainId: number;
  bundler: string;
  contracts: {
    entryPoint: string;
    walletFactory: string;
  };
<<<<<<< HEAD
  graphqlEndpoint: string;
=======
  paymaster: {
    use: boolean;
    url: string;
  };
  graphqlEndpoint?: string;
>>>>>>> 51d8d820
};<|MERGE_RESOLUTION|>--- conflicted
+++ resolved
@@ -12,13 +12,5 @@
     entryPoint: string;
     walletFactory: string;
   };
-<<<<<<< HEAD
-  graphqlEndpoint: string;
-=======
-  paymaster: {
-    use: boolean;
-    url: string;
-  };
   graphqlEndpoint?: string;
->>>>>>> 51d8d820
 };